/**
 * Copyright IBM Corporation 2016
 *
 * Licensed under the Apache License, Version 2.0 (the "License");
 * you may not use this file except in compliance with the License.
 * You may obtain a copy of the License at
 *
 * http://www.apache.org/licenses/LICENSE-2.0
 *
 * Unless required by applicable law or agreed to in writing, software
 * distributed under the License is distributed on an "AS IS" BASIS,
 * WITHOUT WARRANTIES OR CONDITIONS OF ANY KIND, either express or implied.
 * See the License for the specific language governing permissions and
 * limitations under the License.
 **/

import KituraSys
import LoggerAPI
import Socket

// MARK: HTTPServer

public class HTTPServer {

    ///
    /// Group for waiting on listeners
    ///
    private static let listenerGroup = Group()

    ///
    /// Queue for listening and establishing new connections
    ///
    private static var listenerQueue = Queue(type: .parallel, label: "HTTPServer.listenerQueue")

    ///
    /// Queue for handling client requests
    ///
    static var clientHandlerQueue = Queue(type: .parallel, label: "HTTPServer.clientHandlerQueue")

    ///
    /// HTTPServerDelegate
    ///
    public weak var delegate: ServerDelegate?
    
    /// 
    /// Port number for listening for new connections
    ///
    public private(set) var port: Int?
    
    /// 
    /// TCP socket used for listening for new connections
    ///
    private var listenSocket: Socket?
    
    ///
    /// Whether the HTTP server has stopped listening
    ///
    var stopped = false

    ///
    /// Incoming socket handler
    ///
    private let socketManager: IncomingSocketManager
    
    ///
    /// Maximum number of pending connections
    ///
    private let maxPendingConnections = 100


    init() {
        socketManager = IncomingSocketManager()
    }
    
    ///
    /// Listens for connections on a socket
    ///
    /// - Parameter port: port number for new connections (ex. 8090)
    /// - Parameter notOnMainQueue: whether to have the listener run on the main queue 
    ///
    public func listen(port: Int, notOnMainQueue: Bool=false) {
        
        self.port = port
		
		do {
            
			self.listenSocket = try Socket.create()
            
		} catch let error as Socket.Error {
			print("Error reported:\n \(error.description)")
		} catch {
            print("Unexpected error...")
		}

		let queuedBlock = {
			self.listen(socket: self.listenSocket, port: self.port!)
		}
		
        /** Old code that used the main queue
		if notOnMainQueue {
			HTTPServer.listenerQueue.enqueueAsynchronously(queuedBlock)
		}
		else {
			Queue.enqueueIfFirstOnMain(queue: HTTPServer.listenerQueue, block: queuedBlock)
		}
        **/
        
        HTTPServer.listenerGroup.enqueueAsynchronously(on: HTTPServer.listenerQueue, block: queuedBlock)
        
    }
    
    ///
    /// Wait for all of the listeners to stop
    ///
    public static func waitForListeners() {
        listenerGroup.wait(for: .ever)
    }


    ///
    /// Stop listening for new connections
    ///
    public func stop() {
        
        if let listenSocket = listenSocket {
            stopped = true
            listenSocket.close()
        }
        
    }

    ///
    /// Static method to create a new HTTPServer and have it listen for conenctions
    ///
    /// - Parameter port: port number for accepting new connections
    /// - Parameter delegate: the delegate handler for HTTP connections
    /// - Parameter notOnMainQueue: whether to listen for new connections on the main Queue
    ///
    /// - Returns: a new HTTPServer instance
    ///
    public static func listen(port: Int, delegate: ServerDelegate, notOnMainQueue: Bool=false) -> HTTPServer {
        
        let server = HTTP.createServer()
        server.delegate = delegate
        server.listen(port: port, notOnMainQueue: notOnMainQueue)
        return server
        
    }
    
    ///
    /// Handles instructions for listening on a socket
    ///
    /// - Parameter socket: socket to use for connecting
    /// - Parameter port: number to listen on
    ///
    func listen(socket: Socket?, port: Int) {
        
        do {
            guard let socket = socket else {
                return
            }
            
            try socket.listen(on: port, maxPendingConnections: maxPendingConnections)
            Log.info("Listening on port \(port)")
            
            // TODO: Change server exit to not rely on error being thrown
            repeat {
                let clientSocket = try socket.acceptClientConnection()
                Log.info("Accepted connection from: " +
                    "\(clientSocket.remoteHostname):\(clientSocket.remotePort)")
                handleClientRequest(socket: clientSocket)
            } while true
        } catch let error as Socket.Error {
            
            if stopped && error.errorCode == Int32(Socket.SOCKET_ERR_ACCEPT_FAILED) {
                Log.info("Server has stopped listening")
            }
            else {
                Log.error("Error reported:\n \(error.description)")
            }
        } catch {
            Log.error("Unexpected error...")
        }
    }
    
    ///
    /// Handle a new client HTTP request
    ///
    /// - Parameter clientSocket: the socket used for connecting
    ///
    func handleClientRequest(socket clientSocket: Socket, fromKeepAlive: Bool=false) {

        guard let delegate = delegate else {
            return
        }
        
<<<<<<< HEAD
        socketManager.handle(socket: clientSocket, using: delegate)
=======
        HTTPServer.clientHandlerQueue.enqueueAsynchronously() {

            let request = HTTPServerRequest(socket: clientSocket)
            let response = HTTPServerResponse(socket: clientSocket, request: request)
            request.parse() { status in
                switch status {
                case .success:
                    delegate.handle(request: request, response: response)
                case .parsedLessThanRead:
                    response.statusCode = .badRequest
                    do {
                        try response.end()
                    }
                    catch {
                        // handle error in connection
                    }
                case .unexpectedEOF:
                    break
                case .internalError:
                    break
                }
            }

        }
>>>>>>> 7021064d
    }
}<|MERGE_RESOLUTION|>--- conflicted
+++ resolved
@@ -194,33 +194,6 @@
             return
         }
         
-<<<<<<< HEAD
         socketManager.handle(socket: clientSocket, using: delegate)
-=======
-        HTTPServer.clientHandlerQueue.enqueueAsynchronously() {
-
-            let request = HTTPServerRequest(socket: clientSocket)
-            let response = HTTPServerResponse(socket: clientSocket, request: request)
-            request.parse() { status in
-                switch status {
-                case .success:
-                    delegate.handle(request: request, response: response)
-                case .parsedLessThanRead:
-                    response.statusCode = .badRequest
-                    do {
-                        try response.end()
-                    }
-                    catch {
-                        // handle error in connection
-                    }
-                case .unexpectedEOF:
-                    break
-                case .internalError:
-                    break
-                }
-            }
-
-        }
->>>>>>> 7021064d
     }
 }